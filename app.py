from flask import Flask, request, jsonify
from flask_cors import CORS
import asyncio
import os
import logging

# Configure logging
logging.basicConfig(level=logging.INFO)
logger = logging.getLogger(__name__)

app = Flask(__name__)

# ✅ Proper CORS configuration (with /api/* pattern)
CORS(app, resources={r"/api/*": {
    "origins": [
<<<<<<< HEAD
        "https://sayees.vercel.app",
        "http://localhost:3000"
=======
        "sayees.vercel.app",  # Replace with your actual Vercel domain
        "http://localhost:3000"       # For local dev
>>>>>>> 99558a08
    ],
    "methods": ["GET", "POST", "OPTIONS"],
    "allow_headers": "*",
    "supports_credentials": True
}})

# Initialize bot
bot = None
try:
    from chatbot import PortfolioBot
    bot = PortfolioBot()
    logger.info("✅ PortfolioBot initialized successfully!")
except Exception as e:
    logger.error(f"❌ Failed to initialize PortfolioBot: {e}")
    bot = None

@app.route('/')
def home():
    if not bot:
        return jsonify({
            "status": "error",
            "message": "Bot initialization failed",
            "error": "PortfolioBot could not be initialized"
        }), 500
    try:
        return jsonify({
            "status": "online",
            "service": "Portfolio Chatbot API",
            "bot_name": bot.data.get('name', 'Portfolio Bot'),
            "message": "Bot is running successfully!",
            "version": "1.0.0",
            "endpoints": {
                "chat": "/api/chat (POST)",
                "health": "/api/health (GET)",
                "info": "/api/info (GET)"
            }
        })
    except Exception as e:
        logger.error(f"Error in home route: {e}")
        return jsonify({"status": "error", "message": str(e)}), 500

@app.route('/api/health')
def health():
    return jsonify({
        "status": "healthy" if bot else "unhealthy",
        "bot_initialized": bot is not None,
        "ai_model_loaded": hasattr(bot, 'model') and bot.model is not None if bot else False,
        "timestamp": "2025-06-12T11:23:00Z"
    })

@app.route('/api/info')
def info():
    if not bot:
        return jsonify({"error": "Bot not initialized", "status": "error"}), 500
    try:
        return jsonify({
            "status": "success",
            "bot_info": {
                'name': bot.data.get('name', 'Portfolio Bot'),
                'role': bot.data.get('role', 'AI Assistant'),
                'location': bot.data.get('location', {}).get('current', 'Unknown'),
                'skills': bot.data.get('technical_skills', []),
                'projects': len(bot.data.get('projects', [])),
                'languages': bot.data.get('languages', [])
            },
            "context_available": hasattr(bot, 'context')
        })
    except Exception as e:
        logger.error(f"Error in info route: {e}")
        return jsonify({"error": str(e), "status": "error"}), 500

@app.route('/api/chat', methods=['POST', 'OPTIONS'])
def chat():
    if request.method == 'OPTIONS':
        return jsonify({"status": "ok"}), 200

    if not bot:
        return jsonify({
            "error": "Bot not initialized",
            "response": "Bot unavailable. Please try again later.",
            "status": "error"
        }), 500

    try:
        data = request.get_json()
        if not data:
            return jsonify({
                "error": "No JSON data provided",
                "response": "Please provide a message in JSON format.",
                "status": "error"
            }), 400

        message = data.get('message', '').strip()
        if not message:
            return jsonify({
                "error": "No message provided",
                "response": "Please provide a message to chat with me!",
                "status": "error"
            }), 400

        loop = asyncio.new_event_loop()
        asyncio.set_event_loop(loop)
        try:
            response = loop.run_until_complete(bot.process_input(message))
        finally:
            loop.close()

        return jsonify({
            "response": response,
            "status": "success",
            "user_message": message,
            "timestamp": "2025-06-12T11:23:00Z"
        })

    except Exception as e:
        logger.error(f"Error in chat route: {e}")
        return jsonify({
            "error": str(e),
            "response": "I encountered an error. Please try again.",
            "status": "error"
        }), 500

@app.route('/api/conversation/history')
def get_history():
    if not bot:
        return jsonify({"error": "Bot not initialized", "status": "error"}), 500
    try:
        history = bot.get_conversation_history()
        return jsonify({
            "status": "success",
            "history": [
                {
                    "type": "user" if 'user' in item else "bot",
                    "message": item.get('user') or item.get('bot'),
                    "timestamp": item.get('timestamp').isoformat() if item.get('timestamp') else None
                }
                for item in history
            ],
            "total_messages": len(history)
        })
    except Exception as e:
        logger.error(f"Error in history route: {e}")
        return jsonify({"error": str(e), "status": "error"}), 500

@app.route('/api/conversation/clear', methods=['POST'])
def clear_history():
    if not bot:
        return jsonify({"error": "Bot not initialized", "status": "error"}), 500
    try:
        bot.clear_history()
        return jsonify({"status": "success", "message": "Conversation history cleared"})
    except Exception as e:
        logger.error(f"Error in clear history route: {e}")
        return jsonify({"error": str(e), "status": "error"}), 500

@app.errorhandler(404)
def not_found(error):
    return jsonify({
        "error": "Endpoint not found",
        "status": "error",
        "available_endpoints": [
            "GET /",
            "GET /api/health",
            "GET /api/info",
            "POST /api/chat",
            "GET /api/conversation/history",
            "POST /api/conversation/clear"
        ]
    }), 404

@app.errorhandler(500)
def internal_error(error):
    logger.error(f"Internal server error: {error}")
    return jsonify({
        "error": "Internal server error",
        "message": "Something went wrong",
        "status": "error"
    }), 500

if __name__ == '__main__':
    port = int(os.environ.get("PORT", 5000))
    debug = os.environ.get("FLASK_ENV") == "development"
    logger.info(f"🚀 Starting Portfolio Bot API on port {port}")
    app.run(host="0.0.0.0", port=port, debug=debug)<|MERGE_RESOLUTION|>--- conflicted
+++ resolved
@@ -10,19 +10,12 @@
 
 app = Flask(__name__)
 
-# ✅ Proper CORS configuration (with /api/* pattern)
+# ✅ Configure CORS properly (no wildcards, specific domains)
 CORS(app, resources={r"/api/*": {
     "origins": [
-<<<<<<< HEAD
-        "https://sayees.vercel.app",
-        "http://localhost:3000"
-=======
-        "sayees.vercel.app",  # Replace with your actual Vercel domain
+        "https://sayees.vercel.app",  # Replace with your actual Vercel domain
         "http://localhost:3000"       # For local dev
->>>>>>> 99558a08
     ],
-    "methods": ["GET", "POST", "OPTIONS"],
-    "allow_headers": "*",
     "supports_credentials": True
 }})
 
